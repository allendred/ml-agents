--- conflicted
+++ resolved
@@ -451,44 +451,6 @@
     - Recommended minimum: 6
     - Recommended maximum: 20
 
-<<<<<<< HEAD
-
-# Strikers Vs. Goalie
-
-![StrikersVsGoalie](images/strikersvsgoalie.png)
-
-* Set-up: Environment where two agents compete in a 2 vs 1 soccer variant.
-* Goal:
-  * Striker: Get the ball into the opponent's goal.
-  * Goalie: Keep the ball out of the goal.
-* Agents: The environment contains three agents. Two Strikers and one Goalie.
-  Behavior Parameters : Striker, Goalie.
-* Striker Agent Reward Function (dependent):
-    * +1 When ball enters opponent's goal.
-    * -0.001 Existential penalty.
-* Goalie Agent Reward Function (dependent):
-    * -1 When ball enters goal.
-    * 0.001 Existential bonus.
-* Behavior Parameters:
-  * Striker is the same as SoccerTwos above.
-  * Goalie Vector Observation space: 984 corresponding to 41 ray-casts distributed over 360 degrees
-    each detecting 6 possible object types, along with the object's distance and 3 observation stacks.
-  * Goalie Vector Action space: (Discrete) Three branched actions corresponding to forward, backward, sideways movement,
-      as well as rotation.
-  * Visual Observations: None
-* Float Properties: Two
-  * ball_scale: Specifies the scale of the ball in the 3 dimensions (equal across the three dimensions)
-    * Default: 7.5
-    * Recommended minimum: 4
-    * Recommended maximum: 10
-  * gravity: Magnitude of the gravity
-    * Default: 9.81
-    * Recommended minimum: 6
-    * Recommended maximum: 20
-
-
-=======
->>>>>>> eedc3f9c
 ## Walker
 
 ![Walker](images/walker.png)
