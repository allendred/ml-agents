from typing import Tuple, Optional, Union

<<<<<<< HEAD
from mlagents.trainers.torch.layers import linear_layer, Initialization, Swish
=======
from mlagents.trainers.exception import UnityTrainerException
from mlagents.trainers.torch.layers import Swish
>>>>>>> 96e1fa51

import torch
from torch import nn


class Normalizer(nn.Module):
    def __init__(self, vec_obs_size: int):
        super().__init__()
        self.register_buffer("normalization_steps", torch.tensor(1))
        self.register_buffer("running_mean", torch.zeros(vec_obs_size))
        self.register_buffer("running_variance", torch.ones(vec_obs_size))

    def forward(self, inputs: torch.Tensor) -> torch.Tensor:
        normalized_state = torch.clamp(
            (inputs - self.running_mean)
            / torch.sqrt(self.running_variance / self.normalization_steps),
            -5,
            5,
        )
        return normalized_state

    def update(self, vector_input: torch.Tensor) -> None:
        steps_increment = vector_input.size()[0]
        total_new_steps = self.normalization_steps + steps_increment

        input_to_old_mean = vector_input - self.running_mean
        new_mean = self.running_mean + (input_to_old_mean / total_new_steps).sum(0)

        input_to_new_mean = vector_input - new_mean
        new_variance = self.running_variance + (
            input_to_new_mean * input_to_old_mean
        ).sum(0)
        # Update in-place
        self.running_mean.data.copy_(new_mean.data)
        self.running_variance.data.copy_(new_variance.data)
        self.normalization_steps.data.copy_(total_new_steps.data)

    def copy_from(self, other_normalizer: "Normalizer") -> None:
        self.normalization_steps.data.copy_(other_normalizer.normalization_steps.data)
        self.running_mean.data.copy_(other_normalizer.running_mean.data)
        self.running_variance.copy_(other_normalizer.running_variance.data)


def conv_output_shape(
    h_w: Tuple[int, int],
    kernel_size: Union[int, Tuple[int, int]] = 1,
    stride: int = 1,
    padding: int = 0,
    dilation: int = 1,
) -> Tuple[int, int]:
    """
    Calculates the output shape (height and width) of the output of a convolution layer.
    kernel_size, stride, padding and dilation correspond to the inputs of the
    torch.nn.Conv2d layer (https://pytorch.org/docs/stable/generated/torch.nn.Conv2d.html)
    :param h_w: The height and width of the input.
    :param kernel_size: The size of the kernel of the convolution (can be an int or a
    tuple [width, height])
    :param stride: The stride of the convolution
    :param padding: The padding of the convolution
    :param dilation: The dilation of the convolution
    """
    from math import floor

    if not isinstance(kernel_size, tuple):
        kernel_size = (int(kernel_size), int(kernel_size))
    h = floor(
        ((h_w[0] + (2 * padding) - (dilation * (kernel_size[0] - 1)) - 1) / stride) + 1
    )
    w = floor(
        ((h_w[1] + (2 * padding) - (dilation * (kernel_size[1] - 1)) - 1) / stride) + 1
    )
    return h, w


def pool_out_shape(h_w: Tuple[int, int], kernel_size: int) -> Tuple[int, int]:
    """
    Calculates the output shape (height and width) of the output of a max pooling layer.
    kernel_size corresponds to the inputs of the
    torch.nn.MaxPool2d layer (https://pytorch.org/docs/stable/generated/torch.nn.MaxPool2d.html)
    :param kernel_size: The size of the kernel of the convolution
    """
    height = (h_w[0] - kernel_size) // 2 + 1
    width = (h_w[1] - kernel_size) // 2 + 1
    return height, width


class VectorInput(nn.Module):
    def __init__(self, input_size: int, normalize: bool = False):
<<<<<<< HEAD
        self.normalizer: Optional[Normalizer] = None
        super().__init__()

=======
        self._output_size = input_size
        self.normalizer: Optional[Normalizer] = None
        super().__init__()
>>>>>>> 96e1fa51
        if normalize:
            self.normalizer = Normalizer(input_size)

    def forward(self, inputs: torch.Tensor) -> torch.Tensor:
        if self.normalizer is not None:
            inputs = self.normalizer(inputs)
        return inputs

<<<<<<< HEAD
    def copy_normalization(self, other_input: "VectorInput") -> None:
        if self.normalizer is not None and other_input.normalizer is not None:
            self.normalizer.copy_from(other_input.normalizer)
=======
    def copy_normalization(self, other_encoder: "VectorInput") -> None:
        if self.normalizer is not None and other_encoder.normalizer is not None:
            self.normalizer.copy_from(other_encoder.normalizer)
>>>>>>> 96e1fa51

    def update_normalization(self, inputs: torch.Tensor) -> None:
        if self.normalizer is not None:
            self.normalizer.update(inputs)

    def output_size(self) -> int:
        return self._output_size


<<<<<<< HEAD
=======
class VectorAndUnnormalizedInput(VectorInput):
    """
    Encoder for concatenated vector input (can be normalized) and unnormalized vector input.
    This is used for passing inputs to the network that should not be normalized, such as
    actions in the case of a Q function or task parameterizations. It will result in an encoder with
    this structure:
    ____________       ____________       ____________
    | Vector     |     | Normalize  |     | Fully      |
    |            | --> |            | --> | Connected  |      ___________
    |____________|     |____________|     |            |     | Output    |
    ____________                          |            | --> |           |
    |Unnormalized|                        |            |     |___________|
    |   Input    | ---------------------> |            |
    |____________|                        |____________|
    """

    def __init__(
        self, input_size: int, unnormalized_input_size: int, normalize: bool = False
    ):
        super().__init__(input_size + unnormalized_input_size, normalize=False)
        self._output_size = input_size + unnormalized_input_size
        if normalize:
            self.normalizer = Normalizer(input_size)
        else:
            self.normalizer = None

    def forward(  # pylint: disable=W0221
        self, inputs: torch.Tensor, unnormalized_inputs: Optional[torch.Tensor] = None
    ) -> None:
        if unnormalized_inputs is None:
            raise UnityTrainerException(
                "Attempted to call an VectorAndUnnormalizedInputEncoder without an unnormalized input."
            )  # Fix mypy errors about method parameters.
        if self.normalizer is not None:
            inputs = self.normalizer(inputs)
        return torch.cat([inputs, unnormalized_inputs], dim=-1)


>>>>>>> 96e1fa51
class SimpleVisualEncoder(nn.Module):
    def __init__(
        self, height: int, width: int, initial_channels: int, output_size: int
    ):
        super().__init__()
        self.h_size = output_size
        conv_1_hw = conv_output_shape((height, width), 8, 4)
        conv_2_hw = conv_output_shape(conv_1_hw, 4, 2)
        self.final_flat = conv_2_hw[0] * conv_2_hw[1] * 32

        self.conv_layers = nn.Sequential(
            nn.Conv2d(initial_channels, 16, [8, 8], [4, 4]),
            nn.LeakyReLU(),
            nn.Conv2d(16, 32, [4, 4], [2, 2]),
            nn.LeakyReLU(),
        )

    def output_size(self) -> int:
        return self.final_flat

    def forward(self, visual_obs: torch.Tensor) -> torch.Tensor:
        hidden = self.conv_layers(visual_obs)
        hidden = torch.reshape(hidden, (-1, self.final_flat))
        return hidden


class NatureVisualEncoder(nn.Module):
    def __init__(
        self, height: int, width: int, initial_channels: int, output_size: int
    ):
        super().__init__()
        self.h_size = output_size
        conv_1_hw = conv_output_shape((height, width), 8, 4)
        conv_2_hw = conv_output_shape(conv_1_hw, 4, 2)
        conv_3_hw = conv_output_shape(conv_2_hw, 3, 1)
        self.final_flat = conv_3_hw[0] * conv_3_hw[1] * 64

        self.conv_layers = nn.Sequential(
            nn.Conv2d(initial_channels, 32, [8, 8], [4, 4]),
            nn.LeakyReLU(),
            nn.Conv2d(32, 64, [4, 4], [2, 2]),
            nn.LeakyReLU(),
            nn.Conv2d(64, 64, [3, 3], [1, 1]),
            nn.LeakyReLU(),
        )

    def output_size(self) -> int:
        return self.final_flat

    def forward(self, visual_obs: torch.Tensor) -> torch.Tensor:
        hidden = self.conv_layers(visual_obs)
        hidden = hidden.view([-1, self.final_flat])
        return hidden


class ResNetBlock(nn.Module):
    def __init__(self, channel: int):
        """
        Creates a ResNet Block.
        :param channel: The number of channels in the input (and output) tensors of the
        convolutions
        """
        super().__init__()
        self.layers = nn.Sequential(
            Swish(),
            nn.Conv2d(channel, channel, [3, 3], [1, 1], padding=1),
            Swish(),
            nn.Conv2d(channel, channel, [3, 3], [1, 1], padding=1),
        )

    def forward(self, input_tensor: torch.Tensor) -> torch.Tensor:
        return input_tensor + self.layers(input_tensor)


class ResNetVisualEncoder(nn.Module):
    def __init__(self, height: int, width: int, initial_channels: int):
        super().__init__()
        n_channels = [16, 32, 32]  # channel for each stack
        n_blocks = 2  # number of residual blocks
        layers = []
        last_channel = initial_channels
        for _, channel in enumerate(n_channels):
            layers.append(nn.Conv2d(last_channel, channel, [3, 3], [1, 1], padding=1))
            layers.append(nn.MaxPool2d([3, 3], [2, 2]))
            height, width = pool_out_shape((height, width), 3)
            for _ in range(n_blocks):
                layers.append(ResNetBlock(channel))
            last_channel = channel
        layers.append(Swish())
        self._output_size = n_channels[-1] * height * width
        self.sequential = nn.Sequential(*layers)

    def output_size(self) -> int:
        return self._output_size

    def forward(self, visual_obs: torch.Tensor) -> torch.Tensor:
        batch_size = visual_obs.shape[0]
        hidden = self.sequential(visual_obs)
        before_out = hidden.view(batch_size, -1)
        return torch.relu(before_out)<|MERGE_RESOLUTION|>--- conflicted
+++ resolved
@@ -1,11 +1,7 @@
 from typing import Tuple, Optional, Union
 
-<<<<<<< HEAD
 from mlagents.trainers.torch.layers import linear_layer, Initialization, Swish
-=======
-from mlagents.trainers.exception import UnityTrainerException
-from mlagents.trainers.torch.layers import Swish
->>>>>>> 96e1fa51
+
 
 import torch
 from torch import nn
@@ -94,15 +90,10 @@
 
 class VectorInput(nn.Module):
     def __init__(self, input_size: int, normalize: bool = False):
-<<<<<<< HEAD
         self.normalizer: Optional[Normalizer] = None
         super().__init__()
-
-=======
-        self._output_size = input_size
         self.normalizer: Optional[Normalizer] = None
         super().__init__()
->>>>>>> 96e1fa51
         if normalize:
             self.normalizer = Normalizer(input_size)
 
@@ -111,65 +102,16 @@
             inputs = self.normalizer(inputs)
         return inputs
 
-<<<<<<< HEAD
     def copy_normalization(self, other_input: "VectorInput") -> None:
         if self.normalizer is not None and other_input.normalizer is not None:
             self.normalizer.copy_from(other_input.normalizer)
-=======
-    def copy_normalization(self, other_encoder: "VectorInput") -> None:
-        if self.normalizer is not None and other_encoder.normalizer is not None:
-            self.normalizer.copy_from(other_encoder.normalizer)
->>>>>>> 96e1fa51
 
     def update_normalization(self, inputs: torch.Tensor) -> None:
         if self.normalizer is not None:
             self.normalizer.update(inputs)
 
-    def output_size(self) -> int:
-        return self._output_size
-
-
-<<<<<<< HEAD
-=======
-class VectorAndUnnormalizedInput(VectorInput):
-    """
-    Encoder for concatenated vector input (can be normalized) and unnormalized vector input.
-    This is used for passing inputs to the network that should not be normalized, such as
-    actions in the case of a Q function or task parameterizations. It will result in an encoder with
-    this structure:
-    ____________       ____________       ____________
-    | Vector     |     | Normalize  |     | Fully      |
-    |            | --> |            | --> | Connected  |      ___________
-    |____________|     |____________|     |            |     | Output    |
-    ____________                          |            | --> |           |
-    |Unnormalized|                        |            |     |___________|
-    |   Input    | ---------------------> |            |
-    |____________|                        |____________|
-    """
-
-    def __init__(
-        self, input_size: int, unnormalized_input_size: int, normalize: bool = False
-    ):
-        super().__init__(input_size + unnormalized_input_size, normalize=False)
-        self._output_size = input_size + unnormalized_input_size
-        if normalize:
-            self.normalizer = Normalizer(input_size)
-        else:
-            self.normalizer = None
-
-    def forward(  # pylint: disable=W0221
-        self, inputs: torch.Tensor, unnormalized_inputs: Optional[torch.Tensor] = None
-    ) -> None:
-        if unnormalized_inputs is None:
-            raise UnityTrainerException(
-                "Attempted to call an VectorAndUnnormalizedInputEncoder without an unnormalized input."
-            )  # Fix mypy errors about method parameters.
-        if self.normalizer is not None:
-            inputs = self.normalizer(inputs)
-        return torch.cat([inputs, unnormalized_inputs], dim=-1)
-
-
->>>>>>> 96e1fa51
+
+
 class SimpleVisualEncoder(nn.Module):
     def __init__(
         self, height: int, width: int, initial_channels: int, output_size: int
